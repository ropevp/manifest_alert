--- conflicted
+++ resolved
@@ -1,168 +1,164 @@
-@echo off
-REM =================================================================
-REM Manifest Alert System - ONE-CLICK INSTALLER & UPDATER
-REM Use this file for both fresh installation and updates
-REM Run this file in the folder where you want to install the application 
-REM Running C:\INSTALL.bat C: will create the folder C:\manifest_alerts
-REM =================================================================
-
-echo.
-echo ===============================================================
-echo           MANIFEST ALERT SYSTEM - INSTALLER/UPDATER
-echo ===============================================================
-echo.
-
-REM Check if this is an update (git folder exists) or fresh install
-if exist ".git" (
-    echo DETECTED: Existing installation - UPDATING...
-    goto :update
-) else (
-    echo DETECTED: Fresh installation - INSTALLING...
-    goto :install
-)
-
-:install
-echo.
-echo [1/4] Checking prerequisites...
-
-REM Check if Git is installed
-git --version >nul 2>&1
-if %errorlevel% neq 0 (
-    echo ERROR: Git is not installed
-    echo Please install Git from: https://git-scm.com/download/win
-    echo After installing Git, run this script again
-    pause
-    exit /b 1
-)
-
-REM Check if Python is installed
-python --version >nul 2>&1
-if %errorlevel% neq 0 (
-    echo ERROR: Python is not installed
-    echo Please install Python from: https://python.org
-    echo Make sure to check "Add Python to PATH" during installation
-    pause
-    exit /b 1
-)
-
-echo ✅ Git and Python are available
-
-echo.
-echo [2/4] Downloading Manifest Alert System...
-git clone https://github.com/ropevp/manifest_alert.git .
-if %errorlevel% neq 0 (
-    echo ERROR: Failed to download from GitHub
-    echo Check your internet connection and try again
-    pause
-    exit /b 1
-)
-
-echo.
-echo [3/4] Setting up virtual environment and dependencies...
-python -m venv .venv
-.venv\Scripts\pip install -r requirements.txt
-if %errorlevel% neq 0 (
-    echo ERROR: Failed to install dependencies
-    pause
-    exit /b 1
-)
-
-echo.
-echo [4/4] Creating desktop shortcut...
-.venv\Scripts\python.exe install_shortcuts.py
-
-REM Display version information  
-echo.
-echo 📋 VERSION INFO:
-git describe --tags --always 2>nul || git rev-parse --short HEAD 2>nul || echo "Version info unavailable"
-git branch --show-current 2>nul || echo "Branch info unavailable"
-
-echo.
-echo ===============================================================
-echo ✅ INSTALLATION COMPLETE!
-echo ===============================================================
-echo.
-echo To launch Manifest Alert System:
-echo   • Double-click desktop shortcut
-echo   • Or press Windows key and type "Manifest Alert"
-echo.
-echo To update in the future: Run this same file again
-echo.
-goto :end
-
-:update
-echo.
-echo [1/4] Backing up your settings...
-if exist "data\config.json" (
-    copy "data\config.json" "data\config.json.backup" >nul
-    echo ✅ Settings backed up
-) else (
-    echo ℹ️  No existing settings found
-)
-
-echo.
-echo [2/4] Downloading latest version...
-git fetch origin
-<<<<<<< HEAD
-git reset --hard origin/main
-=======
-
-REM Try to determine the latest stable branch
-REM Priority: main > latest version tag > fallback to main
-echo Determining latest stable version...
-git ls-remote --heads origin | findstr /c:"refs/heads/main" >nul 2>&1
-if %errorlevel% equ 0 (
-    echo Using main branch (latest stable)
-    git reset --hard origin/main
-) else (
-    REM Fallback to origin/HEAD if main doesn't exist
-    echo Main branch not found, using default branch
-    git reset --hard origin/HEAD
-)
->>>>>>> e28e45f4
-if %errorlevel% neq 0 (
-    echo ERROR: Failed to download updates
-    echo Check your internet connection and try again
-    pause
-    exit /b 1
-)
-
-echo.
-echo [3/4] Updating dependencies...
-if exist ".venv\Scripts\python.exe" (
-    .venv\Scripts\pip install -r requirements.txt
-) else (
-    echo Creating virtual environment...
-    python -m venv .venv
-    .venv\Scripts\pip install -r requirements.txt
-)
-
-if exist "data\config.json.backup" (
-    if not exist "data\config.json" (
-        copy "data\config.json.backup" "data\config.json" >nul
-        echo ✅ Settings restored
-    )
-)
-
-echo.
-echo [4/4] Updating desktop shortcuts...
-.venv\Scripts\python.exe install_shortcuts.py
-
-REM Display version information
-echo.
-echo 📋 VERSION INFO:
-git describe --tags --always 2>nul || git rev-parse --short HEAD 2>nul || echo "Version info unavailable"
-git branch --show-current 2>nul || echo "Branch info unavailable"
-
-echo.
-echo ===============================================================
-echo ✅ UPDATE COMPLETE!
-echo ===============================================================
-echo.
-echo Manifest Alert System has been updated to the latest version
-echo Launch using your desktop shortcut or Start Menu
-echo.
-
-:end
-echo Press any key to exit...
-pause >nul
+@echo off
+REM =================================================================
+REM Manifest Alert System - ONE-CLICK INSTALLER & UPDATER
+REM Use this file for both fresh installation and updates
+REM Run this file in the folder where you want to install the application 
+REM Running C:\INSTALL.bat C: will create the folder C:\manifest_alerts
+REM =================================================================
+
+echo.
+echo ===============================================================
+echo           MANIFEST ALERT SYSTEM - INSTALLER/UPDATER
+echo ===============================================================
+echo.
+
+REM Check if this is an update (git folder exists) or fresh install
+if exist ".git" (
+    echo DETECTED: Existing installation - UPDATING...
+    goto :update
+) else (
+    echo DETECTED: Fresh installation - INSTALLING...
+    goto :install
+)
+
+:install
+echo.
+echo [1/4] Checking prerequisites...
+
+REM Check if Git is installed
+git --version >nul 2>&1
+if %errorlevel% neq 0 (
+    echo ERROR: Git is not installed
+    echo Please install Git from: https://git-scm.com/download/win
+    echo After installing Git, run this script again
+    pause
+    exit /b 1
+)
+
+REM Check if Python is installed
+python --version >nul 2>&1
+if %errorlevel% neq 0 (
+    echo ERROR: Python is not installed
+    echo Please install Python from: https://python.org
+    echo Make sure to check "Add Python to PATH" during installation
+    pause
+    exit /b 1
+)
+
+echo ✅ Git and Python are available
+
+echo.
+echo [2/4] Downloading Manifest Alert System...
+git clone https://github.com/ropevp/manifest_alert.git .
+if %errorlevel% neq 0 (
+    echo ERROR: Failed to download from GitHub
+    echo Check your internet connection and try again
+    pause
+    exit /b 1
+)
+
+echo.
+echo [3/4] Setting up virtual environment and dependencies...
+python -m venv .venv
+.venv\Scripts\pip install -r requirements.txt
+if %errorlevel% neq 0 (
+    echo ERROR: Failed to install dependencies
+    pause
+    exit /b 1
+)
+
+echo.
+echo [4/4] Creating desktop shortcut...
+.venv\Scripts\python.exe install_shortcuts.py
+
+REM Display version information  
+echo.
+echo 📋 VERSION INFO:
+git describe --tags --always 2>nul || git rev-parse --short HEAD 2>nul || echo "Version info unavailable"
+git branch --show-current 2>nul || echo "Branch info unavailable"
+
+echo.
+echo ===============================================================
+echo ✅ INSTALLATION COMPLETE!
+echo ===============================================================
+echo.
+echo To launch Manifest Alert System:
+echo   • Double-click desktop shortcut
+echo   • Or press Windows key and type "Manifest Alert"
+echo.
+echo To update in the future: Run this same file again
+echo.
+goto :end
+
+:update
+echo.
+echo [1/4] Backing up your settings...
+if exist "data\config.json" (
+    copy "data\config.json" "data\config.json.backup" >nul
+    echo ✅ Settings backed up
+) else (
+    echo ℹ️  No existing settings found
+)
+
+echo.
+echo [2/4] Downloading latest version...
+git fetch origin
+
+REM Try to determine the latest stable branch
+REM Priority: main > latest version tag > fallback to main
+echo Determining latest stable version...
+git ls-remote --heads origin | findstr /c:"refs/heads/main" >nul 2>&1
+if %errorlevel% equ 0 (
+    echo Using main branch (latest stable)
+    git reset --hard origin/main
+) else (
+    REM Fallback to origin/HEAD if main doesn't exist
+    echo Main branch not found, using default branch
+    git reset --hard origin/HEAD
+)
+if %errorlevel% neq 0 (
+    echo ERROR: Failed to download updates
+    echo Check your internet connection and try again
+    pause
+    exit /b 1
+)
+
+echo.
+echo [3/4] Updating dependencies...
+if exist ".venv\Scripts\python.exe" (
+    .venv\Scripts\pip install -r requirements.txt
+) else (
+    echo Creating virtual environment...
+    python -m venv .venv
+    .venv\Scripts\pip install -r requirements.txt
+)
+
+if exist "data\config.json.backup" (
+    if not exist "data\config.json" (
+        copy "data\config.json.backup" "data\config.json" >nul
+        echo ✅ Settings restored
+    )
+)
+
+echo.
+echo [4/4] Updating desktop shortcuts...
+.venv\Scripts\python.exe install_shortcuts.py
+
+REM Display version information
+echo.
+echo 📋 VERSION INFO:
+git describe --tags --always 2>nul || git rev-parse --short HEAD 2>nul || echo "Version info unavailable"
+git branch --show-current 2>nul || echo "Branch info unavailable"
+
+echo.
+echo ===============================================================
+echo ✅ UPDATE COMPLETE!
+echo ===============================================================
+echo.
+echo Manifest Alert System has been updated to the latest version
+echo Launch using your desktop shortcut or Start Menu
+echo.
+
+:end
+echo Press any key to exit...
+pause >nul